import setuptools

with open("README.md", 'r') as fh:
    long_description = fh.read()

setuptools.setup(
    name="knightshock",
<<<<<<< HEAD
    version="0.1.1",
=======
    version="0.1.2",
>>>>>>> 71eb4c23
    author="Cory Kinney",
    description="Shock tube experiment data analysis package",
    long_description=long_description,
    url="https://github.com/cory-kinney/KnightShock",
    packages=setuptools.find_packages(),
    classifiers=[
        "Programming Language :: Python :: 3",
        "License :: OSI Approved :: MIT License",
        "Operating System :: OS Independent"
    ],
    python_requires=">=3.7"
)
<|MERGE_RESOLUTION|>--- conflicted
+++ resolved
@@ -1,24 +1,20 @@
-import setuptools
-
-with open("README.md", 'r') as fh:
-    long_description = fh.read()
-
-setuptools.setup(
-    name="knightshock",
-<<<<<<< HEAD
-    version="0.1.1",
-=======
-    version="0.1.2",
->>>>>>> 71eb4c23
-    author="Cory Kinney",
-    description="Shock tube experiment data analysis package",
-    long_description=long_description,
-    url="https://github.com/cory-kinney/KnightShock",
-    packages=setuptools.find_packages(),
-    classifiers=[
-        "Programming Language :: Python :: 3",
-        "License :: OSI Approved :: MIT License",
-        "Operating System :: OS Independent"
-    ],
-    python_requires=">=3.7"
-)
+import setuptools
+
+with open("README.md", 'r') as fh:
+    long_description = fh.read()
+
+setuptools.setup(
+    name="knightshock",
+    version="0.1.2",
+    author="Cory Kinney",
+    description="Shock tube experiment data analysis package",
+    long_description=long_description,
+    url="https://github.com/cory-kinney/KnightShock",
+    packages=setuptools.find_packages(),
+    classifiers=[
+        "Programming Language :: Python :: 3",
+        "License :: OSI Approved :: MIT License",
+        "Operating System :: OS Independent"
+    ],
+    python_requires=">=3.7"
+)